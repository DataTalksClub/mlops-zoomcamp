--- conflicted
+++ resolved
@@ -1,25 +1,63 @@
-<<<<<<< HEAD
-# 06-Best-Practices
+# 6. Best Practices
 
-## Testing the code:
-unit tests with pytest
+## Part A
 
-## Integration tests
-with docker-compose
+(Part B below)
 
-## Testing cloud services
-with LocalStack
+### 6.1 Testing Python code with pytest
 
-## Code quality:
-- linting and formatting
-- Git pre-commit hooks
-- Makefiles and make
+<a href="https://www.youtube.com/watch?v=CJp1eFQP5nk&list=PL3MmuxUbc_hIUISrluw_A7wDSmfOhErJK">
+  <img src="images/thumbnail-6-1.jpg">
+</a>
+
+
+### 6.2 Integration tests with docker-compose
+
+<a href="https://www.youtube.com/watch?v=lBX0Gl7Z1ck&list=PL3MmuxUbc_hIUISrluw_A7wDSmfOhErJK">
+  <img src="images/thumbnail-6-2.jpg">
+</a>
+
+
+### 6.3 Testing cloud services with LocalStack
+
+<a href="https://www.youtube.com/watch?v=9yMO86SYvuI&list=PL3MmuxUbc_hIUISrluw_A7wDSmfOhErJK">
+  <img src="images/thumbnail-6-3.jpg">
+</a>
+
+
+### 6.4 Code quality: linting and formatting
+
+<a href="https://www.youtube.com/watch?v=uImvWE-iSDQ&list=PL3MmuxUbc_hIUISrluw_A7wDSmfOhErJK">
+  <img src="images/thumbnail-6-4.jpg">
+</a>
+
+
+### 6.5 Git pre-commit hooks
+
+<a href="https://www.youtube.com/watch?v=lmMZ7Axk2T8&list=PL3MmuxUbc_hIUISrluw_A7wDSmfOhErJK">
+  <img src="images/thumbnail-6-5.jpg">
+</a>
+
+
+### 6.6 Makefiles and make
+
+<a href="https://www.youtube.com/watch?v=F6DZdvbRZQQ&list=PL3MmuxUbc_hIUISrluw_A7wDSmfOhErJK">
+  <img src="images/thumbnail-6-6.jpg">
+</a>
+
+
+### 6.X Homework
+
+
+More information here: [homework.md](homework.md)
 
 <br>
 
-## Infrastructure as Code
+## Part B
 
-### Project infrastructure modules:
+### 6.7 Infrastructure as Code
+
+#### Project infrastructure modules:
 * Amazon Web Service (AWS):
     * Kinesis: Streams (Producer & Consumer)
     * Lambda: Serving API
@@ -28,46 +66,61 @@
     
 ![image](AWS-stream-pipeline.png)
 
-<br>
 
-### Part 0
-* Pre-Reqs: aws-cli v1, aws secret key pair, terraform client
-* Installation material: AWS & TF (refer to previous videos, links in README)
+#### Summary
+Setting up a stream-based pipeline infrastructure in AWS, using Terraform
+
+1. Video 1: Terraform - Introduction
+    * Introduction
+    * Setup & Pre-Reqs
+    * Concepts of Terraform and IaC (reference material from previous courses)
+
+2. Video 2: Terraform - Modules and Outputs variables
+    * What are they?
+    * Creating a Kinesis module
+
+3. Video 3: Build an e2e workflow for Ride Predictions
+    * TF resources for ECR, Lambda, S3
+
+4. Video 4: Test the pipeline e2e
+    * Demo: apply TF to our use-case, manually deploy data dependencies & test
+    (This video is TBD)
+
 
 #### Setup
 
+**Installation**:
+
+* [aws-cli](https://docs.aws.amazon.com/cli/latest/userguide/getting-started-install.html) (both versions are fine)
+* [terraform client](https://www.terraform.io/downloads)
+
+**Configuration**:
 
 1. If you've already created an AWS account, head to the IAM section, generate your secret-key, and download it locally. 
 [Instructions](https://docs.aws.amazon.com/cli/latest/userguide/getting-started-prereqs.html)
-2. Download [aws-cli](https://docs.aws.amazon.com/cli/latest/userguide/getting-started-install.html) as a tool to use on your terminal
-3. Check installation
-  ```bash
-    $ which aws
-    /some/local/path/aws 
-    $ aws --version
-    aws-cli/X.x Python/3.x Darwin/18.x botocore/2.x
-  ```
-4. [Configure]((https://docs.aws.amazon.com/cli/latest/userguide/getting-started-quickstart.html)) `aws-cli` with your downloaded AWS secret keys:
-  ```shell
-   $ aws configure
-     AWS Access Key ID [None]: xxx
-     AWS Secret Access Key [None]: xxx
-     Default region name [None]: eu-west-1
-     Default output format [None]:
-  ```
-5. Verify aws config:
-  ```shell
-   $ aws sts get-caller-identity
-  ```
 
+2. [Configure]((https://docs.aws.amazon.com/cli/latest/userguide/getting-started-quickstart.html)) `aws-cli` with your downloaded AWS secret keys:
+      ```shell
+         $ aws configure
+         AWS Access Key ID [None]: xxx
+         AWS Secret Access Key [None]: xxx
+         Default region name [None]: eu-west-1
+         Default output format [None]:
+      ```
+
+3. Verify aws config:
+      ```shell
+        $ aws sts get-caller-identity
+      ```
+
+4. (Optional) Configuring with `aws profile`: [here](https://docs.aws.amazon.com/cli/latest/userguide/cli-configure-sourcing-external.html) and [here](https://registry.terraform.io/providers/hashicorp/aws/latest/docs#using-an-external-credentials-process) 
 
 #### Concepts of Terraform and IaC
 (refer to previous videos, links in README)
 
+1. For an introduction to Terraform and IaC concepts, please refer to [this video](https://www.youtube.com/watch?v=Hajwnmj0xfQ&list=PL3MmuxUbc_hJed7dXYoJw8DoCuVHhGEQb&index=11) 
+(from the DE Zoomcamp), especially the sections in the time-codes:
 
-1. For an introduction to Terraform and IaC concepts, please refer to this video (from the DE Zoomcamp), especially the sections in the time-codes:
-    https://www.youtube.com/watch?v=Hajwnmj0xfQ&list=PL3MmuxUbc_hJed7dXYoJw8DoCuVHhGEQb&index=11
-    
     * 00:00 Introduction
     * 00:35 What is Terraform?
     * 01:10 What is IaC?
@@ -75,8 +128,8 @@
     * 14:48 Installing Terraform
     * 02:28 More on Installing Terraform
 
-2. For a quickstart tutorial, and understanding the main components of a basic Terraform script, please refer to this 20-min video (from the DE Zoomcamp). Please note that this example uses GCP as a cloud provider, while for MLOps Zoomcamp we are using AWS.
-    https://www.youtube.com/watch?v=dNkEgO-CExg&list=PL3MmuxUbc_hJed7dXYoJw8DoCuVHhGEQb&index=12
+2. For a quickstart tutorial, and understanding the main components of a basic Terraform script, please refer to [this video](https://www.youtube.com/watch?v=dNkEgO-CExg&list=PL3MmuxUbc_hJed7dXYoJw8DoCuVHhGEQb&index=12)
+    (from the DE Zoomcamp). Please note that this example uses GCP as a cloud provider, while for MLOps Zoomcamp we are using AWS.
     
     * 00:00 Introduction
     * 00:20 .terraform-version
@@ -92,26 +145,18 @@
 
 <br>
 
-### Part 1. Setting up a stream-based pipeline infrastructure in AWS
+### CI/CD
+CI/CD w/ GitHub Actions
 
-* What are Modules and Outputs in Terraform?
-* Build components for ECR, Kinesis, Lambda, S3
-* Demo: apply TF to our use-case, manually deploy & test
-
-<br>
-
-### CI/CD
-
-**Part 1: CI/CD w/ GitHub Actions**
 * What are GitHub workflows?
 * `test-pr-pipeline.yml`
-    * Copy over sections from tests: Env setup, Unit test, Integration test, Terraform plan
-    * Create a develop branch & PR (feature branch) to that
+    * Automate sections from tests: Env setup, Unit test, Integration test, Terraform plan
+    * Create a CI for `on-pull-request` to `develop` branch
     * Execute demo
 
 * `deploy-pipeline.yml`
-    * Copy over sections from tests: Terraform plan, Terraform apply, Docker build & ECR push, Update Lamba config
-    * Merge PR to `develop`
+    * Automate sections from tests: Terraform plan, Terraform apply, Docker build & ECR push, Update Lambda config
+    * Create a CI for `on-push-to` to `develop` branch
     * Execute demo
     
 <br>
@@ -119,66 +164,11 @@
 **Other material:**
 
 Deploying Serverless Machine Learning with AWS (one of my previous videos explaining Lambda integration with Docker images): https://www.youtube.com/watch?v=79B8AOKkpho&t=689s 
-=======
-# 6. Best Practices
 
-## 6.1 Testing Python code with pytest
-
-<a href="https://www.youtube.com/watch?v=CJp1eFQP5nk&list=PL3MmuxUbc_hIUISrluw_A7wDSmfOhErJK">
-  <img src="images/thumbnail-6-1.jpg">
-</a>
-
-
-
-## 6.2 Integration tests with docker-compose
-
-<a href="https://www.youtube.com/watch?v=lBX0Gl7Z1ck&list=PL3MmuxUbc_hIUISrluw_A7wDSmfOhErJK">
-  <img src="images/thumbnail-6-2.jpg">
-</a>
-
-
-
-## 6.3 Testing cloud services with LocalStack
-
-<a href="https://www.youtube.com/watch?v=9yMO86SYvuI&list=PL3MmuxUbc_hIUISrluw_A7wDSmfOhErJK">
-  <img src="images/thumbnail-6-3.jpg">
-</a>
-
-
-
-## 6.4 Code quality: linting and formatting
-
-<a href="https://www.youtube.com/watch?v=uImvWE-iSDQ&list=PL3MmuxUbc_hIUISrluw_A7wDSmfOhErJK">
-  <img src="images/thumbnail-6-4.jpg">
-</a>
-
-
-
-## 6.5 Git pre-commit hooks
-
-<a href="https://www.youtube.com/watch?v=lmMZ7Axk2T8&list=PL3MmuxUbc_hIUISrluw_A7wDSmfOhErJK">
-  <img src="images/thumbnail-6-5.jpg">
-</a>
-
-
-
-## 6.6 Makefiles and make
-
-<a href="https://www.youtube.com/watch?v=F6DZdvbRZQQ&list=PL3MmuxUbc_hIUISrluw_A7wDSmfOhErJK">
-  <img src="images/thumbnail-6-6.jpg">
-</a>
-
-
-
-## 6.X Homework
-
-
-More information here: [homework.md](homework.md)
 
 
 ## Notes
 
 Did you take notes? Add them here:
 
-* Send a PR, add your notes above this line
->>>>>>> 4bc3cebc
+* Send a PR, add your notes above this line