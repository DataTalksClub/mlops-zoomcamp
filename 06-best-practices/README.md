--- conflicted
+++ resolved
@@ -45,15 +45,16 @@
   <img src="images/thumbnail-6-6.jpg">
 </a>
 
-
-<<<<<<< HEAD
-### 6.X Homework
-=======
 ### 6.7 Homework
->>>>>>> 0ca7201e
-
 
 More information here: [homework.md](homework.md)
+
+### Notes
+
+Did you take notes? Add them here:
+
+* [Week 6a Notes by M. Ayoub C.](https://gist.github.com/Qfl3x/267d4cff36b58de67b4e33ca3fc9983f)
+* Send a PR, add your notes above this line
 
 <br>
 
@@ -61,15 +62,14 @@
 
 ### 6.7 Infrastructure as Code
 
+![image](AWS-stream-pipeline.png)
+
 #### Project infrastructure modules:
 * Amazon Web Service (AWS):
     * Kinesis: Streams (Producer & Consumer)
     * Lambda: Serving API
     * S3 Bucket: Model artifacts
     * ECR: Image Registry
-    
-![image](AWS-stream-pipeline.png)
-
 
 #### Summary
 Setting up a stream-based pipeline infrastructure in AWS, using Terraform
@@ -119,189 +119,20 @@
 
 4. (Optional) Configuring with `aws profile`: [here](https://docs.aws.amazon.com/cli/latest/userguide/cli-configure-sourcing-external.html) and [here](https://registry.terraform.io/providers/hashicorp/aws/latest/docs#using-an-external-credentials-process) 
 
-#### Concepts of Terraform and IaC
-(refer to previous videos, links in README)
-
-1. For an introduction to Terraform and IaC concepts, please refer to [this video](https://www.youtube.com/watch?v=Hajwnmj0xfQ&list=PL3MmuxUbc_hJed7dXYoJw8DoCuVHhGEQb&index=11) 
-(from the DE Zoomcamp), especially the sections in the time-codes:
-
-    * 00:00 Introduction
-    * 00:35 What is Terraform?
-    * 01:10 What is IaC?
-    * 01:43 Advantages of IaC
-    * 14:48 Installing Terraform
-    * 02:28 More on Installing Terraform
-
-2. For a quickstart tutorial, and understanding the main components of a basic Terraform script, please refer to [this video](https://www.youtube.com/watch?v=dNkEgO-CExg&list=PL3MmuxUbc_hJed7dXYoJw8DoCuVHhGEQb&index=12)
-    (from the DE Zoomcamp). Please note that this example uses GCP as a cloud provider, while for MLOps Zoomcamp we are using AWS.
-    
-    * 00:00 Introduction
-    * 00:20 .terraform-version
-    * 01:04 main.tf
-    * 01:23 terraform declaration
-    * 03:25 provider plugins
-    * 04:00 resource example - google_storage_bucket
-    * 05:42 provider credentials
-    * 06:34 variables.tf
-    * 10:54 overview of terraform commands
-    * 13:35 running terraform commands
-    * 18:08 recap
-
 <br>
 
 ### CI/CD
 CI/CD w/ GitHub Actions
 
 * What are GitHub workflows?
-* `test-pr-pipeline.yml`
+* `ci-tests.yml`
     * Automate sections from tests: Env setup, Unit test, Integration test, Terraform plan
     * Create a CI for `on-pull-request` to `develop` branch
     * Execute demo
 
-* `deploy-pipeline.yml`
+* `cd-deploy.yml`
     * Automate sections from tests: Terraform plan, Terraform apply, Docker build & ECR push, Update Lambda config
     * Create a CI for `on-push-to` to `develop` branch
     * Execute demo
     
-<br>
-
-**Other material:**
-
-Deploying Serverless Machine Learning with AWS (one of my previous videos explaining Lambda integration with Docker images): https://www.youtube.com/watch?v=79B8AOKkpho&t=689s 
-
-
-
-### Notes
-
-Did you take notes? Add them here:
-
-* [Week 6a Notes by M. Ayoub C.](https://gist.github.com/Qfl3x/267d4cff36b58de67b4e33ca3fc9983f)
-* Send a PR, add your notes above this line
-
-<br>
-
-
-
-## Part B
-
-
-
-
-
-### 6.7 Infrastructure as Code
-
-#### Project infrastructure modules:
-* Amazon Web Service (AWS):
-    * Kinesis: Streams (Producer & Consumer)
-    * Lambda: Serving API
-    * S3 Bucket: Model artifacts
-    * ECR: Image Registry
-    
-![image](AWS-stream-pipeline.png)
-
-
-#### Summary
-Setting up a stream-based pipeline infrastructure in AWS, using Terraform
-
-1. Video 1: Terraform - Introduction
-    * Introduction
-    * Setup & Pre-Reqs
-    * Concepts of Terraform and IaC (reference material from previous courses)
-
-2. Video 2: Terraform - Modules and Outputs variables
-    * What are they?
-    * Creating a Kinesis module
-
-3. Video 3: Build an e2e workflow for Ride Predictions
-    * TF resources for ECR, Lambda, S3
-
-4. Video 4: Test the pipeline e2e
-    * Demo: apply TF to our use-case, manually deploy data dependencies & test
-    (This video is TBD)
-
-
-#### Setup
-
-**Installation**:
-
-* [aws-cli](https://docs.aws.amazon.com/cli/latest/userguide/getting-started-install.html) (both versions are fine)
-* [terraform client](https://www.terraform.io/downloads)
-
-**Configuration**:
-
-1. If you've already created an AWS account, head to the IAM section, generate your secret-key, and download it locally. 
-[Instructions](https://docs.aws.amazon.com/cli/latest/userguide/getting-started-prereqs.html)
-
-2. [Configure]((https://docs.aws.amazon.com/cli/latest/userguide/getting-started-quickstart.html)) `aws-cli` with your downloaded AWS secret keys:
-      ```shell
-         $ aws configure
-         AWS Access Key ID [None]: xxx
-         AWS Secret Access Key [None]: xxx
-         Default region name [None]: eu-west-1
-         Default output format [None]:
-      ```
-
-3. Verify aws config:
-      ```shell
-        $ aws sts get-caller-identity
-      ```
-
-4. (Optional) Configuring with `aws profile`: [here](https://docs.aws.amazon.com/cli/latest/userguide/cli-configure-sourcing-external.html) and [here](https://registry.terraform.io/providers/hashicorp/aws/latest/docs#using-an-external-credentials-process) 
-
-#### Concepts of Terraform and IaC
-(refer to previous videos, links in README)
-
-1. For an introduction to Terraform and IaC concepts, please refer to [this video](https://www.youtube.com/watch?v=Hajwnmj0xfQ&list=PL3MmuxUbc_hJed7dXYoJw8DoCuVHhGEQb&index=11) 
-(from the DE Zoomcamp), especially the sections in the time-codes:
-
-    * 00:00 Introduction
-    * 00:35 What is Terraform?
-    * 01:10 What is IaC?
-    * 01:43 Advantages of IaC
-    * 14:48 Installing Terraform
-    * 02:28 More on Installing Terraform
-
-2. For a quickstart tutorial, and understanding the main components of a basic Terraform script, please refer to [this video](https://www.youtube.com/watch?v=dNkEgO-CExg&list=PL3MmuxUbc_hJed7dXYoJw8DoCuVHhGEQb&index=12)
-    (from the DE Zoomcamp). Please note that this example uses GCP as a cloud provider, while for MLOps Zoomcamp we are using AWS.
-    
-    * 00:00 Introduction
-    * 00:20 .terraform-version
-    * 01:04 main.tf
-    * 01:23 terraform declaration
-    * 03:25 provider plugins
-    * 04:00 resource example - google_storage_bucket
-    * 05:42 provider credentials
-    * 06:34 variables.tf
-    * 10:54 overview of terraform commands
-    * 13:35 running terraform commands
-    * 18:08 recap
-
-<br>
-
-### CI/CD
-CI/CD w/ GitHub Actions
-
-* What are GitHub workflows?
-* `test-pr-pipeline.yml`
-    * Automate sections from tests: Env setup, Unit test, Integration test, Terraform plan
-    * Create a CI for `on-pull-request` to `develop` branch
-    * Execute demo
-
-* `deploy-pipeline.yml`
-    * Automate sections from tests: Terraform plan, Terraform apply, Docker build & ECR push, Update Lambda config
-    * Create a CI for `on-push-to` to `develop` branch
-    * Execute demo
-    
-<br>
-
-**Other material:**
-
-Deploying Serverless Machine Learning with AWS (one of my previous videos explaining Lambda integration with Docker images): https://www.youtube.com/watch?v=79B8AOKkpho&t=689s 
-
-
-### Notes
-
-Did you take notes? Add them here:
-
-* Send a PR, add your notes above this line
-
+<br>